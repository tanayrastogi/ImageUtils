--- conflicted
+++ resolved
@@ -430,11 +430,7 @@
     distance = distance_from_camera(detection["bbox"], image.shape, real_life_size)
 
     # Latitude and logitude of object
-<<<<<<< HEAD
-    return lat_lng_from_camera(origin, heading_angle, distance/100000)
-=======
     return lat_lng_from_camera(origin, heading_angle, distance)
->>>>>>> 4be561e5
 
 
 
@@ -453,7 +449,6 @@
     Y = (math.cos(start_point["lat"])*math.sin(end_point["lat"])) - (math.sin(start_point["lat"])*math.cos(end_point["lat"])*math.cos(dL))
     X = math.cos(end_point["lat"])*math.sin(dL)
    
-<<<<<<< HEAD
     return math.degrees(math.atan2(X, Y))           # in degrees
 
 
@@ -492,7 +487,4 @@
     if centerX > cX:
         return angle
     else:
-        return -angle
-=======
-    return math.degrees(math.atan2(X, Y))           # in degrees
->>>>>>> 4be561e5
+        return -angle